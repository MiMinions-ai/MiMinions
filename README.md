# MiMinions

<<<<<<< HEAD
A Python package for MiMinions - an agentic framework for multi-agent systems with knowledge retrieval, concept relations, and web search capabilities.

## Features

- **BaseAgent**: Core agent class with tool management and session tracking
- **Remember & Recall**: Knowledge management with vector-based storage and conversation memory
- **Vector Search**: Knowledge retrieval using pgvector for similarity search  
- **GraphQL Queries**: Concept relation queries using pg_graphql
- **Web Search**: Exploratory search using Google and DuckDuckGo
- **Custom Tools**: Easy integration of custom tools and functions
- **Session Management**: Conversation tracking and context management
- **Async Support**: Full asynchronous operation support
- **Graceful Dependencies**: Optional dependencies with graceful fallback
=======
A Python package for MiMinions - An agentic framework for multi-agent use with a powerful CLI interface.
>>>>>>> 7e91879c

## Installation

You can install MiMinions using pip:

```bash
pip install miminions
```

<<<<<<< HEAD
For full functionality, install optional dependencies:

```bash
pip install miminions[full]
```

Or install individual components:

```bash
# For database operations (pgvector, pg_graphql)
pip install psycopg[binary] pgvector

# For web search
pip install googlesearch-python duckduckgo-search

# For async support
pip install aiohttp
```

## Quick Start

### Basic Agent with Custom Tools

```python
from miminions.agents import BaseAgent

# Create an agent
agent = BaseAgent(name="MyAgent")

# Add a custom tool
def calculator(operation, a, b):
    if operation == "add":
        return a + b
    elif operation == "multiply":
        return a * b
    else:
        return "Unknown operation"

agent.add_tool("calculator", calculator)

# Use the tool
result = agent.execute_tool("calculator", "add", 5, 3)
print(f"Result: {result}")  # Result: 8

agent.close()
```

### Agent with Database Operations

```python
from miminions.agents import BaseAgent

# Create agent with database connection
agent = BaseAgent(
    name="DatabaseAgent",
    connection_string="postgresql://user:password@localhost/database"
)

# Remember information (stores with vector embedding)
memory_id = agent.remember(
    content="Python is a programming language",
    embedding=[0.1, 0.2, 0.3],  # Optional: your embedding
    role="system"
)

# Search remembered knowledge
results = agent.remember_search(
    query_vector=[0.1, 0.2, 0.3],
    limit=5
)

# Recall conversation history
history = agent.recall(limit=10)

# Recall relevant context using vector similarity
context = agent.recall_context(
    query_vector=[0.1, 0.2, 0.3],
    limit=5
)

# Legacy vector search (deprecated - use remember_search instead)
results = agent.vector_search(
    query_vector=[0.1, 0.2, 0.3],
    table="knowledge_base",
    limit=5
)

# GraphQL query for concept relations
concept_data = agent.concept_query("""
    {
        concepts {
            id
            name
            relations {
                target
                type
            }
        }
    }
""")

agent.close()
=======
## CLI Usage

MiMinions provides a comprehensive command-line interface for managing AI agents, tasks, workflows, and knowledge.

### Authentication

Before using most CLI commands, you need to sign in:

```bash
# Sign in
miminions auth signin --username your_username --password your_password

# Sign in with custom timeout (useful for slow networks)
miminions auth signin --username your_username --password your_password --timeout 60

# Check authentication status
miminions auth status

# Sign out
miminions auth signout
```

#### Public Access Mode

MiMinions supports a public access mode that allows you to use basic CLI functionality without authentication:

```bash
# Enable public access mode
miminions auth config --public-access true

# Disable public access mode
miminions auth config --public-access false

# Configure authentication timeout (minimum 5 seconds)
miminions auth config --auth-timeout 60

# View current configuration
miminions auth config
```

When public access is enabled, CLI commands will show a warning but allow basic functionality without requiring authentication. This is useful for testing or when authentication servers are unavailable.

### Agent Management

Manage AI agents with the following commands:

```bash
# List all agents
miminions agent list

# Add a new agent
miminions agent add --name "My Agent" --description "Agent description" --type "general"

# Update an agent
miminions agent update agent_id --name "New Name" --description "New description"

# Set a goal for an agent
miminions agent set-goal agent_id --goal "Complete the task"

# Run an agent
miminions agent run agent_id

# Run an agent asynchronously
miminions agent run agent_id --async

# Remove an agent
miminions agent remove agent_id
```

### Task Management

Manage tasks with priorities and assignments:

```bash
# List all tasks
miminions task list

# Add a new task
miminions task add --title "My Task" --description "Task description" --priority "high" --agent "agent_id"

# Update a task
miminions task update task_id --title "Updated Title" --status "in_progress"

# Show task details
miminions task show task_id

# Duplicate a task
miminions task duplicate task_id --title "Duplicated Task"

# Remove a task
miminions task remove task_id
```

### Workflow Management

Manage workflows with multiple agents:

```bash
# List all workflows
miminions workflow list

# Add a new workflow
miminions workflow add --name "My Workflow" --description "Workflow description" --agents "agent1,agent2"

# Update a workflow
miminions workflow update workflow_id --name "Updated Workflow"

# Show workflow details
miminions workflow show workflow_id

# Start a workflow
miminions workflow start workflow_id

# Pause a workflow
miminions workflow pause workflow_id

# Stop a workflow
miminions workflow stop workflow_id

# Remove a workflow
miminions workflow remove workflow_id
```

### Knowledge Management

Manage knowledge with versioning and customization:

```bash
# List all knowledge entries
miminions knowledge list

# Add a new knowledge entry
miminions knowledge add --title "My Knowledge" --content "Knowledge content" --category "general" --tags "tag1,tag2"

# Update a knowledge entry (creates new version)
miminions knowledge update entry_id --title "Updated Title" --content "Updated content"

# Show knowledge details
miminions knowledge show entry_id

# Show version history
miminions knowledge version entry_id

# Revert to a previous version
miminions knowledge revert entry_id --version "1.0"

# Customize knowledge format
miminions knowledge customize entry_id --format "markdown"

# Remove a knowledge entry
miminions knowledge remove entry_id
```

### Getting Help

Get help for any command:

```bash
# General help
miminions --help

# Help for a specific command group
miminions agent --help

# Help for a specific command
miminions agent add --help
>>>>>>> 7e91879c
```

### Session Management

```python
from miminions.agents import BaseAgent

# Create agent with specific session
agent = BaseAgent(
    name="SessionAgent",
    connection_string="postgresql://user:password@localhost/database",
    session_id="conversation_123"
)

# Remember user input
agent.remember("Hello, how are you?", role="user")

# Remember assistant response  
agent.remember("I'm doing well, thank you!", role="assistant")

# Recall entire conversation
conversation = agent.recall()

# Switch to different session
agent.set_session("conversation_456")

# Recall from specific session
history = agent.recall(session_id="conversation_123")

agent.close()
```

### Web Search Operations

```python
from miminions.agents import BaseAgent

agent = BaseAgent(name="SearchAgent")

# Web search
results = agent.web_search("Python machine learning tutorial", num_results=5)

# Parallel search across multiple engines
parallel_results = await agent.parallel_search("AI research papers")

agent.close()
```

### Asynchronous Operations

```python
import asyncio
from miminions.agents import BaseAgent

async def main():
    agent = BaseAgent(name="AsyncAgent")
    
    # Add async tool
    async def async_processor(data):
        await asyncio.sleep(0.1)  # Simulate async work
        return f"Processed: {data}"
    
    agent.add_tool("processor", async_processor)
    
    # Use async tool
    result = await agent.execute_tool_async("processor", "test data")
    print(result)
    
    # Async knowledge search
    knowledge_results = await agent.knowledge_search_async(
        query="artificial intelligence",
        query_vector=[0.1, 0.2, 0.3],
        include_web_search=True
    )
    
    await agent.close_async()

asyncio.run(main())
```

## API Reference

### BaseAgent Class

#### Constructor
```python
BaseAgent(connection_string=None, max_workers=4, name="BaseAgent")
```

#### Tool Management
- `add_tool(name, tool_func)`: Add custom tool
- `remove_tool(name)`: Remove tool
- `list_tools()`: List available tools
- `has_tool(name)`: Check if tool exists
- `execute_tool(name, *args, **kwargs)`: Execute tool (sync)
- `execute_tool_async(name, *args, **kwargs)`: Execute tool (async)

#### Database Operations
- `vector_search(query_vector, table, ...)`: Vector similarity search
- `concept_query(query, variables=None)`: GraphQL query
- `vector_search_async(...)`: Async vector search
- `concept_query_async(...)`: Async GraphQL query

#### Web Search
- `web_search(query, num_results=10, prefer_engine=None)`: Web search
- `web_search_async(...)`: Async web search
- `parallel_search(query, num_results=10)`: Parallel multi-engine search

#### Knowledge Search
- `knowledge_search(query, ...)`: Combined knowledge and web search
- `knowledge_search_async(...)`: Async combined search

## Examples

See the `examples/` directory for more detailed usage examples.

## Development

To set up the development environment:

1. Clone the repository
2. Install development dependencies:
   ```bash
   pip install -e ".[dev]"
   ```
3. Run tests:
   ```bash
   pytest tests/
   ```

### Running Tests

The package includes comprehensive tests for the CLI:

```bash
# Run basic tests
python src/tests/cli/test_runner.py

# Run specific test files (if pytest is available)
pytest src/tests/cli/test_auth.py
pytest src/tests/cli/test_agent.py
pytest src/tests/cli/test_e2e.py
```

### CLI Architecture

The CLI is organized into modules:

- `src/interface/cli/main.py` - Main CLI entry point
- `src/interface/cli/auth.py` - Authentication commands
- `src/interface/cli/agent.py` - Agent management commands
- `src/interface/cli/task.py` - Task management commands
- `src/interface/cli/workflow.py` - Workflow management commands
- `src/interface/cli/knowledge.py` - Knowledge management commands

Data is stored locally in JSON files in the `~/.miminions/` directory.

## License

This project is licensed under the MIT License - see the LICENSE file for details.
<|MERGE_RESOLUTION|>--- conflicted
+++ resolved
@@ -1,6 +1,5 @@
 # MiMinions
 
-<<<<<<< HEAD
 A Python package for MiMinions - an agentic framework for multi-agent systems with knowledge retrieval, concept relations, and web search capabilities.
 
 ## Features
@@ -14,9 +13,7 @@
 - **Session Management**: Conversation tracking and context management
 - **Async Support**: Full asynchronous operation support
 - **Graceful Dependencies**: Optional dependencies with graceful fallback
-=======
-A Python package for MiMinions - An agentic framework for multi-agent use with a powerful CLI interface.
->>>>>>> 7e91879c
+
 
 ## Installation
 
@@ -26,7 +23,6 @@
 pip install miminions
 ```
 
-<<<<<<< HEAD
 For full functionality, install optional dependencies:
 
 ```bash
@@ -129,174 +125,7 @@
 """)
 
 agent.close()
-=======
-## CLI Usage
-
-MiMinions provides a comprehensive command-line interface for managing AI agents, tasks, workflows, and knowledge.
-
-### Authentication
-
-Before using most CLI commands, you need to sign in:
-
-```bash
-# Sign in
-miminions auth signin --username your_username --password your_password
-
-# Sign in with custom timeout (useful for slow networks)
-miminions auth signin --username your_username --password your_password --timeout 60
-
-# Check authentication status
-miminions auth status
-
-# Sign out
-miminions auth signout
-```
-
-#### Public Access Mode
-
-MiMinions supports a public access mode that allows you to use basic CLI functionality without authentication:
-
-```bash
-# Enable public access mode
-miminions auth config --public-access true
-
-# Disable public access mode
-miminions auth config --public-access false
-
-# Configure authentication timeout (minimum 5 seconds)
-miminions auth config --auth-timeout 60
-
-# View current configuration
-miminions auth config
-```
-
-When public access is enabled, CLI commands will show a warning but allow basic functionality without requiring authentication. This is useful for testing or when authentication servers are unavailable.
-
-### Agent Management
-
-Manage AI agents with the following commands:
-
-```bash
-# List all agents
-miminions agent list
-
-# Add a new agent
-miminions agent add --name "My Agent" --description "Agent description" --type "general"
-
-# Update an agent
-miminions agent update agent_id --name "New Name" --description "New description"
-
-# Set a goal for an agent
-miminions agent set-goal agent_id --goal "Complete the task"
-
-# Run an agent
-miminions agent run agent_id
-
-# Run an agent asynchronously
-miminions agent run agent_id --async
-
-# Remove an agent
-miminions agent remove agent_id
-```
-
-### Task Management
-
-Manage tasks with priorities and assignments:
-
-```bash
-# List all tasks
-miminions task list
-
-# Add a new task
-miminions task add --title "My Task" --description "Task description" --priority "high" --agent "agent_id"
-
-# Update a task
-miminions task update task_id --title "Updated Title" --status "in_progress"
-
-# Show task details
-miminions task show task_id
-
-# Duplicate a task
-miminions task duplicate task_id --title "Duplicated Task"
-
-# Remove a task
-miminions task remove task_id
-```
-
-### Workflow Management
-
-Manage workflows with multiple agents:
-
-```bash
-# List all workflows
-miminions workflow list
-
-# Add a new workflow
-miminions workflow add --name "My Workflow" --description "Workflow description" --agents "agent1,agent2"
-
-# Update a workflow
-miminions workflow update workflow_id --name "Updated Workflow"
-
-# Show workflow details
-miminions workflow show workflow_id
-
-# Start a workflow
-miminions workflow start workflow_id
-
-# Pause a workflow
-miminions workflow pause workflow_id
-
-# Stop a workflow
-miminions workflow stop workflow_id
-
-# Remove a workflow
-miminions workflow remove workflow_id
-```
-
-### Knowledge Management
-
-Manage knowledge with versioning and customization:
-
-```bash
-# List all knowledge entries
-miminions knowledge list
-
-# Add a new knowledge entry
-miminions knowledge add --title "My Knowledge" --content "Knowledge content" --category "general" --tags "tag1,tag2"
-
-# Update a knowledge entry (creates new version)
-miminions knowledge update entry_id --title "Updated Title" --content "Updated content"
-
-# Show knowledge details
-miminions knowledge show entry_id
-
-# Show version history
-miminions knowledge version entry_id
-
-# Revert to a previous version
-miminions knowledge revert entry_id --version "1.0"
-
-# Customize knowledge format
-miminions knowledge customize entry_id --format "markdown"
-
-# Remove a knowledge entry
-miminions knowledge remove entry_id
-```
-
-### Getting Help
-
-Get help for any command:
-
-```bash
-# General help
-miminions --help
-
-# Help for a specific command group
-miminions agent --help
-
-# Help for a specific command
-miminions agent add --help
->>>>>>> 7e91879c
+
 ```
 
 ### Session Management
