"""
<<<<<<< HEAD
MiMinions - A Python package for managing and interacting with AI assistants

This package provides a generic tool system that can work with multiple AI frameworks
including LangChain, AutoGen, and AGNO.
"""

from .tools import GenericTool, tool, create_tool
from .agent import Agent

__version__ = "0.1.0"
__all__ = ["GenericTool", "tool", "create_tool", "Agent"]
=======
MiMinions - A Python package for managing and interacting with AI agents
"""

try:
    from .agents import BaseAgent
    __all__ = ["BaseAgent"]
except ImportError:
    # In case optional dependencies are not installed
    __all__ = []

__version__ = "0.1.0"
>>>>>>> 12b94ea9
<|MERGE_RESOLUTION|>--- conflicted
+++ resolved
@@ -1,5 +1,4 @@
 """
-<<<<<<< HEAD
 MiMinions - A Python package for managing and interacting with AI assistants
 
 This package provides a generic tool system that can work with multiple AI frameworks
@@ -11,16 +10,16 @@
 
 __version__ = "0.1.0"
 __all__ = ["GenericTool", "tool", "create_tool", "Agent"]
-=======
-MiMinions - A Python package for managing and interacting with AI agents
-"""
 
 try:
     from .agents import BaseAgent
-    __all__ = ["BaseAgent"]
+    from .tools import GenericTool, tool, create_tool
+    from .agent import Agent
+
+    __version__ = "0.1.0"
+    __all__ = ["GenericTool", "tool", "create_tool", "Agent"]
 except ImportError:
     # In case optional dependencies are not installed
     __all__ = []
 
-__version__ = "0.1.0"
->>>>>>> 12b94ea9
+__version__ = "0.1.0"