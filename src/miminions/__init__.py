"""
MiMinions - A Python package for managing and interacting with AI assistants

This package provides a generic tool system that can work with multiple AI frameworks
including LangChain, AutoGen, and AGNO.
"""

<<<<<<< HEAD
from .tools import GenericTool, tool, create_tool
from .agent import Agent
from .data import LocalDataManager

__version__ = "0.1.0"
__all__ = ["GenericTool", "tool", "create_tool", "Agent", "LocalDataManager"]

=======
>>>>>>> f7599f3c
try:
    from .tools import GenericTool, tool, create_tool
<<<<<<< HEAD
    from .agent import Agent
    from .data import LocalDataManager

    __version__ = "0.1.0"
    __all__ = ["GenericTool", "tool", "create_tool", "Agent", "LocalDataManager"]
=======
    from .agent import BaseAgent, Agent

    __version__ = "0.1.0"
    __all__ = ["GenericTool", "tool", "create_tool", "Agent", "BaseAgent"]
>>>>>>> f7599f3c
except ImportError:
    # In case optional dependencies are not installed
    __all__ = []<|MERGE_RESOLUTION|>--- conflicted
+++ resolved
@@ -5,30 +5,14 @@
 including LangChain, AutoGen, and AGNO.
 """
 
-<<<<<<< HEAD
-from .tools import GenericTool, tool, create_tool
-from .agent import Agent
-from .data import LocalDataManager
-
-__version__ = "0.1.0"
-__all__ = ["GenericTool", "tool", "create_tool", "Agent", "LocalDataManager"]
-
-=======
->>>>>>> f7599f3c
 try:
     from .tools import GenericTool, tool, create_tool
-<<<<<<< HEAD
-    from .agent import Agent
+    from .agent import BaseAgent, Agent
     from .data import LocalDataManager
 
     __version__ = "0.1.0"
-    __all__ = ["GenericTool", "tool", "create_tool", "Agent", "LocalDataManager"]
-=======
-    from .agent import BaseAgent, Agent
+    __all__ = ["GenericTool", "tool", "create_tool", "Agent", "BaseAgent", "LocalDataManager"]
 
-    __version__ = "0.1.0"
-    __all__ = ["GenericTool", "tool", "create_tool", "Agent", "BaseAgent"]
->>>>>>> f7599f3c
 except ImportError:
     # In case optional dependencies are not installed
     __all__ = []