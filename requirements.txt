<<<<<<< HEAD
openai
=======
# Core framework dependencies (optional)
langchain-core>=0.3.0
autogen-agentchat>=0.6.0
agno>=1.7.0

# Optional dependencies that were commented out
# openai
# autoGPT
>>>>>>> 3c91ae7b
agno
# langchain
# autoGPT

# Base agent dependencies
psycopg[binary]>=3.1.0
pgvector>=0.2.0
aiohttp>=3.8.0
googlesearch-python>=1.2.0
duckduckgo-search>=3.9.0
numpy>=1.21.0
typing-extensions>=4.0.0<|MERGE_RESOLUTION|>--- conflicted
+++ resolved
@@ -1,6 +1,4 @@
-<<<<<<< HEAD
 openai
-=======
 # Core framework dependencies (optional)
 langchain-core>=0.3.0
 autogen-agentchat>=0.6.0
@@ -9,7 +7,6 @@
 # Optional dependencies that were commented out
 # openai
 # autoGPT
->>>>>>> 3c91ae7b
 agno
 # langchain
 # autoGPT
