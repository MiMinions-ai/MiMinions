--- conflicted
+++ resolved
@@ -5,9 +5,7 @@
 
 # Optional dependencies that were commented out
 # openai
-<<<<<<< HEAD
 # autoGPT
-=======
 agno
 # langchain
 # autoGPT
@@ -19,5 +17,4 @@
 googlesearch-python>=1.2.0
 duckduckgo-search>=3.9.0
 numpy>=1.21.0
-typing-extensions>=4.0.0
->>>>>>> 12b94ea9
+typing-extensions>=4.0.0